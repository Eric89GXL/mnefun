--- conflicted
+++ resolved
@@ -246,16 +246,13 @@
         Default is center of sphere fit to digitized head points.
     fir_design : str
         Can be "firwin2" or "firwin".
-<<<<<<< HEAD
     autoreject_thresholds : bool | False
         If True use autoreject module to compute global rejection thresholds
         for epoching. Make sure autoreject module is installed. See
         http://autoreject.github.io/ for instructions.
-=======
     plot_pca : bool
         If set to True generate selected PCA component topographies and save
         figures to disk in pca_fif folder.
->>>>>>> 6f55d165
 
     Returns
     -------
@@ -414,11 +411,8 @@
         self.must_match = []
         self.on_missing = 'error'  # for epochs
         self.subject_run_indices = None
-<<<<<<< HEAD
         self.autoreject_thresholds = False
-=======
         self.plot_pca = True
->>>>>>> 6f55d165
         self.freeze()
 
     @property
