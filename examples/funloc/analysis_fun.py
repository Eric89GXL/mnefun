# -*- coding: utf-8 -*-
# Copyright (c) 2014, LABS^N
# Distributed under the (new) BSD License. See LICENSE.txt for more info.
"""
----------------------------------
Example experiment analysis script
----------------------------------

This sample script shows how to preprocess a simple MEG experiment
from start to finish.

The experiment was a simple audio/visual oddball detection task. One
potential purpose would be e.g. functional localization of auditory and
visual cortices.

Note that you will need to change the "acq_ssh" and "sss_ssh" parameters
to reflect your username/password on the relevant machines. You will also
need to set up public key authentication between your machine and the
two remote machines (acquisition/minea and SSS/kasga). Tutorial here:

    * https://help.ubuntu.com/community/SSH/OpenSSH/Keys

The deidentified structural directories for the one subject is needed
to do the forward and inverse solutions, extract this into your
SUBJECTS_DIR directory:

    * http://lester.ilabs.uw.edu/files/AKCLEE_110_slim.tar.gz

"""

import mnefun
from score import score
import numpy as np

try:
    # Use niprov as handler for events if it's installed
    from niprov.mnefunsupport import handler
except ImportError:
    handler = None

params = mnefun.Params(tmin=-0.2, tmax=0.5, t_adjust=-4e-3,
                       n_jobs=6, n_jobs_mkl=1,
                       n_jobs_fir='cuda', n_jobs_resample='cuda',
                       decim=5, proj_sfreq=200, filter_length='5s')

params.subjects = ['subj_01', 'subj_02']
params.structurals = [None, 'AKCLEE_110_slim']  # None means use sphere
params.dates = [(2014, 2, 14), None]  # Use "None" to more fully anonymize
params.score = score  # Scoring function used to slice data into trials
params.subject_indices = np.arange(2)  # Define which subjects to run
params.plot_drop_logs = False  # Turn off so plots do not halt processing

# Set parameters for remotely connecting to acquisition computer
params.acq_ssh = 'minea'  # Could also be e.g., "eric@minea.ilabs.uw.edu"
# Pass list of paths to search and fetch raw data
params.acq_dir = ['/sinuhe_data01/eric_non_space',
                  '/data101/eric_non_space',
                  '/sinuhe/data01/eric_non_space',
                  '/sinuhe/data02/eric_non_space',
                  '/sinuhe/data03/eric_non_space']

# Set parameters for remotely connecting to SSS workstation ('sws')
params.sws_ssh = 'kasga'
params.sws_dir = '/data06/larsoner'

# Set the niprov handler to deal with events:
params.on_process = handler

params.run_names = ['%s_funloc']
params.get_projs_from = np.arange(1)
params.inv_names = ['%s']
params.inv_runs = [np.arange(1)]
params.runs_empty = ['%s_erm']  # Define empty room runs

# Define number of SSP projectors. Columns correspond to Grad/Mag/EEG chans
params.proj_nums = [[1, 1, 0],  # ECG
                    [1, 1, 2],  # EOG
                    [0, 0, 0]]  # Continuous (from ERM)
<<<<<<< HEAD
params.autoreject_thresholds = True  # Use autoreject module to compute trial rejection thresholds  # noqa
=======
# By default SSP projection scalp topography maps will be saved in
# sss_pca_folder for inspection. To avoid having images saved to disk set
# params.plot_pca = False
>>>>>>> 6f55d165
params.cov_method = 'shrunk'  # Cleaner noise covariance regularization
params.plot_head_position = True  # Plot cHPI data for single raw file
# python | maxfilter for choosing SSS applied using either Maxfilter or MNE
params.sss_type = 'python'
# The scoring function needs to produce an event file with these values
params.in_numbers = [10, 11, 20, 21]
# Those values correspond to real categories as:
params.in_names = ['Auditory/Standard', 'Visual/Standard',
                   'Auditory/Deviant', 'Visual/Deviant']

# Define how to translate the above event types into evoked files
params.analyses = [
    'All',
    'AV',
]
params.out_names = [
    ['All'],
    params.in_names,
]
params.out_numbers = [
    [1, 1, 1, 1],       # Combine all trials
    params.in_numbers,  # Leave events split the same way they were scored
]
params.must_match = [
    [],
    [0, 1],  # Only ensure the standard event counts match
]

# Set what processing steps will execute
mnefun.do_processing(
    params,
    fetch_raw=True,     # Fetch raw recording files from acquisition machine
    do_score=True,      # Do scoring to slice data into trials

    # Before running SSS, make SUBJ/raw_fif/SUBJ_prebad.txt file with
    # space-separated list of bad MEG channel numbers
    push_raw=True,      # Push raw files and SSS script to SSS workstation
    do_sss=True,        # Run SSS remotely (on sws) or locally with mne-python
    fetch_sss=True,     # Fetch SSSed files from SSS workstation
    do_ch_fix=True,     # Fix channel ordering

    # Before running SSP, examine SSS'ed files and make
    # SUBJ/bads/bad_ch_SUBJ_post-sss.txt; usually, this should only contain EEG
    # channels.
    gen_ssp=True,       # Generate SSP vectors
    apply_ssp=True,     # Apply SSP vectors and filtering
    plot_psd=True,      # Plot raw data power spectra
    write_epochs=True,  # Write epochs to disk
    gen_covs=True,      # Generate covariances

    # Make SUBJ/trans/SUBJ-trans.fif using mne_analyze; needed for fwd calc.
    gen_fwd=True,       # Generate forward solutions (and src space if needed)
    gen_inv=True,       # Generate inverses
    gen_report=True,    # Write mne report html of results to disk
    print_status=True,  # Print completeness status update
)<|MERGE_RESOLUTION|>--- conflicted
+++ resolved
@@ -76,13 +76,9 @@
 params.proj_nums = [[1, 1, 0],  # ECG
                     [1, 1, 2],  # EOG
                     [0, 0, 0]]  # Continuous (from ERM)
-<<<<<<< HEAD
-params.autoreject_thresholds = True  # Use autoreject module to compute trial rejection thresholds  # noqa
-=======
 # By default SSP projection scalp topography maps will be saved in
 # sss_pca_folder for inspection. To avoid having images saved to disk set
 # params.plot_pca = False
->>>>>>> 6f55d165
 params.cov_method = 'shrunk'  # Cleaner noise covariance regularization
 params.plot_head_position = True  # Plot cHPI data for single raw file
 # python | maxfilter for choosing SSS applied using either Maxfilter or MNE
